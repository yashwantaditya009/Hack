﻿# Hacktoberfest Hello World

<br/>
HacktoberFest Hello World in every language ever.
Just fork it and add a 'Hello World' program to contribute for hacktober fest and send a Pull Request!!

### Get yourself free goodies by just writing a hello world!

Say hi to the world in any language of your choice!

# What is Hacktoberfest?

Hacktoberfest is a program by Digital Ocean, DEV and Github, where you can easily win a T-Shirt just by making 4 pull requests in the month of October to any open source projects on Github.

## Steps to follow :scroll:

### 1. Register for Hacktoberfest

###### https://hacktoberfest.digitalocean.com/

### 2. Fork it :fork_and_knife:

You can get your own fork/copy of [Hacktoberfest](https://github.com/shivaylamba/Hacktoberfest) by using the <kbd><b>Fork</b></kbd></a> button or clicking [this](https://github.com/shivaylamba/Hacktoberfest/).

[![Fork Button](https://help.github.com/assets/images/help/repository/fork_button.jpg)](https://github.com/shivaylamba/Hacktoberfest)

### 3. Add a Program in any Language you like :rabbit2:

Once you have forked the repo, add your progam in the language folder in
main branch, if there is no language folder, make one, then add into it.
You can take a look to the [Programming Language List](https://en.wikipedia.org/wiki/List_of_programming_languages) in Wikipedia to create a new one for Hacktoberfest!

### 4. Ready, Steady, Go... :turtle: :rabbit2:

Once you have completed these steps, you are ready to start contributing
by checking our `Help Wanted` issues and creating [pull requests](https://github.com/shivaylamba/Hacktoberfest/pulls).

### 5. Give this Project a Star :star:

If you liked working on this repo, please share this repo as much
as you can and star this repo to help as many people in opensource as you can.

<br/>

# Steps to Make Changes and contribute using GIT!

###### To make your own local copy of the repository you would like to contribute to, let’s first open up a terminal window.

###### We’ll use the // git clone // command along with the URL that points to your fork of the repository.

###### This URL will be similar to the URL above, except now it will end with // .git.// In the cloud_haiku example above, the URL will look like this:

https://github.com/your-username/Hacktoberfest.git

###### You can alternatively copy the URL by using the green “Clone or download” button from your repository page that you just forked from the original repository page. Once you click the button, you’ll be able to copy the URL by clicking the binder button next to the URL:

###### Once we have the URL, we’re ready to clone the repository. To do this, we’ll combine the git clone command with the repository URL from the command line in a terminal window:

git clone https://github.com/your-username/Hacktoberfest.git

### 4. Create a New Branch

###### To create your branch, from your terminal window, change your directory so that you are working in the directory of the repository. Be sure to use the actual name of the repository (i.e. Hacktoberfest) to change into that directory.

##### // cd Hacktoberfest //

###### Now, we’ll create our new branch with the git branch command. Make sure you name it descriptively so that others working on the project understand what you are working on.

##### // git branch new-branch //

###### Now that our new branch is created, we can switch to make sure that we are working on that branch by using the git checkout command:

##### // git checkout new-branch //

###### Once you enter the git checkout command, you will receive the following output:

###### // Output: //

##### // Switched to branch 'new-branch' //

###### At this point, you can now modify existing files or add new files to the project on your own branch.

#### Make Changes Locally

###### Once you have modified existing files or added new files to the project, you can add them to your local repository, which you can do with the git add command. Let’s add the -A flag to add all changes that we have made:

##### // git add -A // or // git add . //

###### Next, we’ll want to record the changes that we made to the repository with the git commit command.

###### The commit message is an important aspect of your code contribution; it helps the other contributors fully understand the change you have made, why you made it, and how significant it is. Additionally, commit messages provide a historical record of the changes for the project at large, helping future contributors along the way.

###### If you have a very short message, you can record that with the -m flag and the message in quotes:

###### // Example: //

##### // git commit -m "Updated Readme.md" //

###### At this point you can use the git push command to push the changes to the current branch of your forked repository:

###### // Example: //

##### // git push --set-upstream origin new-branch //

### 5. Update Local Repository

###### While you are working on a project alongside other contributors, it is important for you to keep your local repository up-to-date with the project as you don’t want to make a pull request for code that will cause conflicts. To keep your local copy of the code base updated, you’ll need to sync changes.

###### We’ll first go over configuring a remote for the fork, then syncing the fork.

### 6. Configure a Remote for the Fork

###### Next, you’ll have to specify a new remote upstream repository for us to sync with the fork. This will be the original repository that you forked from. You’ll have to do this with the git remote add command.

##### // git remote add upstream https://github.com/shivaylamba/Hacktoberfest.git //

###### In this example, // upstream // is the shortname we have supplied for the remote repository since in terms of Git, “upstream” refers to the repository that you cloned from. If you want to add a remote pointer to the repository of a collaborator, you may want to provide that collaborator’s username or a shortened nickname for the shortname.

### 7. Sync the Fork

###### Once you have configured a remote that references the upstream and original repository on GitHub, you are ready to sync your fork of the repository to keep it up-to-date.

###### To sync your fork, from the directory of your local repository in a terminal window, you’ll have to use the // git fetch // command to fetch the branches along with their respective commits from the upstream repository. Since you used the shortname “upstream” to refer to the upstream repository, you’ll have to pass that to the command:

##### // git fetch upstream //

###### Switch to the local master branch of our repository:

##### // git checkout master //

###### You’ll now have to merge any changes that were made in the original repository’s master branch, that you will access through your local upstream/master branch, with your local master branch:

##### // git merge upstream/master //

### 8. Create Pull Request

###### At this point, you are ready to make a pull request to the original repository.

###### You should navigate to your forked repository, and press the “New pull request” button on your left-hand side of the page.

# Hurray!! You just got closer to complete your hacktoberfest challenge.

You can add references to some cool open source projects below:

### 1. [Zulip](https://github.com/zulip) -

Zulip is 100% open source software, built by a vibrant community of hundreds of developers from all around the world.

### 2. [FOSSASIA](https://github.com/fossasia) -

Developing Open Source Software and Hardware to improve people's lives.

### 3. [MOZILLA](https://github.com/mozilla) -

This technology could fall into the right hands. Mozilla has 30 repositories available. Follow their code on GitHub.

### 4. [Free code camp](https://github.com/freeCodeCamp/freeCodeCamp) -

Learn to code for free with millions of other people round the world.

### 5. [Data Structures And Algorithms Hacktoberfest18](https://github.com/kvaluruk/Data-Structures-And-Algorithms-Hacktoberfest18) -

List of Data Structures and Algorithms

### 6. [Habitica](https://habitica.com/static/home) -

App that lets users gamify real-life choices and activity with in-app rewards .

Learn to code for free with millions of other people around the world.

### 7. [REACT ](https://github.com/facebook/react) -

A declarative, efficient, and flexible JavaScript library for building user interfaces. Plenty resource to learn. (official)

### 8. [ELECTRON ](https://github.com/electron/electron) -

Build cross-platform desktop apps with JavaScript, HTML, and CSS. Plenty Resource to learn and contribute. (official)

### 9. [Killed by Google](https://github.com/codyogden/killedbygoogle) -

A tribute and log of beloved products and services killed by Google. This is a fun open source project that encourages contributors for Hacktoberfest!

### 10. [issuehub.io](https://issuehub.io) -

A website which helps you find projects/issues based on your required language or issue labels.

### 11. [Code Triage](https://www.codetriage.com/) -

Another useful tool for searching issues to fix

### 12. [Up For Grabs](https://up-for-grabs.net/) - 

List of projects with issues that can be resolved by beginners

### 13. [First Timers Only](https://www.firsttimersonly.com/) -

A list of issues that are labelled “first-timers-only”.

### 14. [Awesome First Timers PR](https://github.com/MunGell/awesome-for-beginners) -

A list of awesome beginners-friendly projects.

### 15. [Tensor Flow](https://github.com/tensorflow/tensorflow) -

TensorFlow is an open-source software library for dataflow programming across a range of tasks. It is a symbolic math library, and is also used for machine learning applications such as neural networks.

### 16. [Kubernetes](https://kubernetes.io/) -

An open source container system for automating deployment , scaling and management of containers application.

### 17. [DuckDuckGo](https://duckduckgo.com/) -

DuckDuckGo is a privacy-conscious search engine that doesn't track users. Instant Answers is a feature that provides answers without needing to open up a website..

### 18. [Polymer](https://www.polymer-project.org/) -

An open-source JavaScript library for creating web components which are then used to build web pages and apps, Polymer is currently being developed by Google developers and contributors on GitHub. Central to a wide range of Google services and websites, including YouTube, Google Earth and Google Sites, Polymer received an update in January (Polymer 2.4) which is paving the way for 3.0 and TypeScript support.

### 19. [Blender](https://www.blender.org/) -

Blender is the free and open source 3D creation suite. It supports the entirety of the 3D pipeline—modeling, rigging, animation, simulation, rendering, compositing and motion tracking, even video editing and game creation.

### 20. [sagemath](http://www.sagemath.org/) -

SageMath is a computer algebra system with features covering many aspects of mathematics, including algebra, combinatorics, graph theory, numerical analysis, number theory, calculus and statistics. It builds on top of many existing open-source packages: NumPy, SciPy, matplotlib, Sympy, Maxima, GAP, FLINT, R and many more.

### 21. [Material Ocean](https://github.com/material-ocean/Material-Ocean)

Material Ocean is a theme for various Applications based on a blueish ocean color scheme

### 22. [Ruby on Sinatra Starter App](https://github.com/JHero23/ruby-sinatra-starter-app)

A starter project for Ruby On Sinatra web app projects to introduce programmers to Ruby programming. [Link to Live Application HERE](https://ruby-sinatra-starter-app.herokuapp.com)

### 23. [Flutter](https://github.com/flutter/flutter)

Flutter is Google’s UI toolkit for building beautiful, natively compiled applications for mobile, web, and desktop from a single codebase.

### 24. [Grab Front End Guide ](https://github.com/grab/front-end-guide)

An open source Study guide and introduction to the modern front end stack created by Grab.

### 25. [LibreOffice](https://https://github.com/LibreOffice/core)

LibreOffice is a free and open-source office suite, a project of The Document Foundation. LibreOffice uses the international ISO/IEC standard OpenDocument file format (ODF).

### 26. [Roulette Canvas Game](https://r0ule77e.bolehju.ga)

The Roulette game was to control the animation ball stop number. This project was write and using library PixiJs. This is just for fun.

### 25. [Uber Open Source](https://uber.github.io/#/)

Uber open source project info

### 11. [Initial Project](https://github.com/alwibastomi/ProjekAwal)

I am a Newbie :))
<<<<<<< HEAD
###27. [data structure](https://github.com/sabith-nadakkavil/Data-Structure)
=======
### 26. [Nativescript]
NativeScript is an open-source framework to develop apps on the Apple iOS and Android platforms. It was originally conceived and developed by Progress. NativeScript apps are built using JavaScript, or by using any language that transpiles to JavaScript, such as TypeScript
>>>>>>> 20792548
<|MERGE_RESOLUTION|>--- conflicted
+++ resolved
@@ -254,10 +254,3 @@
 
 ### 11. [Initial Project](https://github.com/alwibastomi/ProjekAwal)
 
-I am a Newbie :))
-<<<<<<< HEAD
-###27. [data structure](https://github.com/sabith-nadakkavil/Data-Structure)
-=======
-### 26. [Nativescript]
-NativeScript is an open-source framework to develop apps on the Apple iOS and Android platforms. It was originally conceived and developed by Progress. NativeScript apps are built using JavaScript, or by using any language that transpiles to JavaScript, such as TypeScript
->>>>>>> 20792548
